--- conflicted
+++ resolved
@@ -35,7 +35,6 @@
             self.models = self._build_new_models()
         else:
             self.models = self._load_existing_models()
-<<<<<<< HEAD
         if merged_model:
             if overwrite_existing_models:
                 self.merged_model = self.model_builder(**self.model_params, 
@@ -51,7 +50,6 @@
                 cur_model_path = os.path.join(self.model_save_dir, "merged", "checkpoints")
                 self.logger.info(f"loading merged model from {cur_model_path}")
                 self.merged_model = self.model_builder.load_from_checkpoint("merged", work_dir=self.model_save_dir)
-=======
 
         if overwrite_existing_models:
             self.merged_model = self.model_builder(**self.model_params, 
@@ -63,7 +61,6 @@
             cur_model_path = os.path.join(self.model_save_dir, "merged", "checkpoints")
             self.logger.info(f"loading merged model from {cur_model_path}")
             self.merged_model = self.model_builder.load_from_checkpoint("merged", work_dir=self.model_save_dir)
->>>>>>> 6c56adab
 
 
     def checkpoint_dir_exists(self):
